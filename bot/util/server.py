"""Handles interactions and linking discord and hc-tcg servers."""

from __future__ import annotations

from datetime import datetime as dt
from datetime import timezone
from json import JSONDecodeError, loads
from time import time
from typing import Any

from aiohttp import ClientSession, ContentTypeError
from interactions import Client, Embed, Member, Snowflake
from PIL import Image

from bot.util.datagen import DataGenerator


class GamePlayer:
    """A representation of a player in a game."""

    def __init__(self: GamePlayer, data: dict[str, Any]) -> None:
        """Represent a player in a game.

        Args:
        ----
        data (dict): Player information
        """
        self.id: str = data["playerId"]
        self.name: str = data["censoredPlayerName"]
        self.minecraft_name: str = data["minecraftName"]
        self.lives: int = data["lives"]

        self.deck: list[str] = data["deck"]


class Game:
    """Store data about a game."""

    def __init__(self: Game, data: dict[str, Any]) -> None:
        """Store data about a game.

        Args:
        ----
        data (dict): The game data dict
        """
        self.players: list[GamePlayer] = [GamePlayer(player) for player in data["players"]]
        self.player_names = [player.name for player in self.players]
        self.id = data["id"]
        self.spectator_code: str | None = data["spectatorCode"]
        self.created: dt = dt.fromtimestamp(data["createdTime"] / 1000, tz=timezone.utc)
        self.spectators = data["viewers"] - len(self.players)

        print(data["state"])


class QueueGame:
    """Information about a private queued game."""

    def __init__(self: QueueGame, data: dict[str, Any]) -> None:
        """Information about a private queued game.

        Args:
        ----
        data (dict): The game data dict
        """
        self.joinCode: str = data["gameCode"]
        self.spectatorCode: str = data["spectatorCode"]
        self.secret: str = data["apiSecret"]
        self.timeout: str = data["timeOutAt"] / 1000

    def create_embed(self: QueueGame, *, spectators: bool = False) -> Embed:
        """Create an embed with information about the game."""
        e = (
            Embed(
                "Game",
                f"Expires <t:{self.timeout:.0F}:T>",
                timestamp=dt.now(tz=timezone.utc),
            )
            .add_field("Join code", self.joinCode, inline=True)
            .set_footer("Bot by Tyrannicodin16")
        )
        if spectators:
            e.add_field("Spectate code", self.spectatorCode, inline=True)
        return e


class Server:
    """An interface between a discord and hc-tcg server."""

    http_session: ClientSession
    data_generator: DataGenerator

    def __init__(
        self: Server,
        server_id: str,
        server_url: str,
        guild_id: str,
        admins: list[str] | None = None,
        tracked_forums: dict[str, list[str]] | None = None,
    ) -> None:
        """Create a Server object.

        Args:
        ----
        server_id (str): Unique name for the server
        server_url (str): The url of the hc-tcg server
        server_key (str): The api key to send to the server
        guild_id (str): The id of the discord server
        guild_key (str): The api key sent from the server
        admins (list[str]): List of users and/or roles that can use privileged
        features, if blank allows all users to use privileged features
        tracked_forums (list[str]): Dictionary with channel ids and tags to ignore
        update_channel (str): The channel to get server updates from
        """
        if admins is None:
            admins = []
        if tracked_forums is None:
            tracked_forums = {}

        self.server_id: str = server_id
        self.last_game_count: int = 0
        self.last_game_count_time: int = 0
<<<<<<< HEAD
        self.type_data: dict[str, Image.Image] | None = None
=======
        self.last_queue_length: int = 0
        self.last_queue_length_time: int = 0
>>>>>>> 642dba2e

        self.server_url: str = server_url
        self.guild_id: str = guild_id
        self.admin_roles: list[str] = admins
        self.tracked_forums: dict[str, list[str]] = tracked_forums

    def create_session(self: Server) -> None:
        """Create http session and data generator."""
        self.http_session = ClientSession(self.server_url + "/api/")
        self.data_generator = DataGenerator(self.http_session)

    def authorize_user(self: Server, member: Member) -> bool:
        """Check if a user is allowed to use privileged commands."""
        if self.admin_roles is []:
            return True
        admin_user = str(member.id) in self.admin_roles
        admin_role = any(str(role.id) in self.admin_roles for role in member.roles)

        return admin_user or admin_role

    async def get_deck(self: Server, code: str) -> dict | None:
        """Get information about a deck from the server.

        Args:
        ----
        code (str): The export code of the deck to retrieve
        """
        try:
            async with self.http_session.get(f"deck/{code}") as response:
                result = loads((await response.content.read()).decode())
                if not response.ok:
                    return None
        except (TimeoutError, JSONDecodeError):
            return None
        return result

    async def create_game(self: Server) -> QueueGame | None:
        """Create a server game."""
        try:
            async with self.http_session.get("games/create") as response:
                data: dict[str, str | int] = loads((await response.content.read()).decode())
                if not response.ok:
                    return None
            return QueueGame(data)
        except (
            ConnectionError,
            JSONDecodeError,
            KeyError,
        ):
            return None

    async def cancel_game(self: Server, game: QueueGame) -> bool:
        """Cancel a queued game."""
        try:
            async with self.http_session.delete(
                "games/cancel", json={"code": game.secret}
            ) as response:
                loads((await response.content.read()).decode())
            return response.status == 200
        except (
            ConnectionError,
            JSONDecodeError,
            KeyError,
        ):
            return False

    async def get_game_count(self: Server) -> int:
        """Get the number of games."""
        try:
            if self.last_game_count_time > time() - 60:
                return self.last_game_count

            async with self.http_session.get("games/count") as response:
                data: dict[str, int] = loads((await response.content.read()).decode())
                if not response.ok:
                    return 0
            self.last_game_count = data["games"]
            self.last_game_count_time = round(time())
            return self.last_game_count
        except (
            ConnectionError,
            JSONDecodeError,
            KeyError,
        ):
            return 0

<<<<<<< HEAD
    async def get_player_stats(self: Server, uuid: str) -> dict[str, int] | None:
        """Get a player's win stats from the server.

        Args:
        ----
        uuid (str): The player's uuid
        """
        try:
            async with self.http_session.get("stats", params={"uuid": uuid}) as response:
                if not response.ok:
                    return None
                return await response.json()
        except (
            ConnectionError,
            JSONDecodeError,
            ContentTypeError,
            KeyError,
        ):
            return None

    async def get_type_distribution_stats(self: Server) -> list[dict[str, float | str]] | None:
        """Get a player's win stats from the server.

        Args:
        ----
        uuid (str): The player's uuid
        """
        try:
            async with self.http_session.get("stats/type-distribution") as response:
                if not response.ok:
                    return None
                return await response.json()
        except (
            ConnectionError,
            JSONDecodeError,
            ContentTypeError,
            KeyError,
        ):
            return None

    async def get_type_icons(self: Server) -> dict[str, Image.Image] | None:
        """Get a dictionary of type icons."""
        if self.type_data is not None:
            return self.type_data
        try:
            async with self.http_session.get("types") as response:
                if not response.ok:
                    return None
                data: list[dict[str, str]] = await response.json()
        except (
            ConnectionError,
            JSONDecodeError,
            ContentTypeError,
            KeyError,
        ):
            return None
        self.type_data = {
            hermit_type["type"]: await self.data_generator.get_image(hermit_type["icon"])
            for hermit_type in data
        }
        return self.type_data

    async def get_game_stats(self: Server) -> tuple[int, str] | None:
        """Get number of games and average length."""
        try:
            async with self.http_session.get("stats/games") as response:
                if not response.ok:
                    return None
                data = await response.json()
                return (
                    data["amount"],
                    f"{data["averageLength"]["minutes"]} minutes, {data["averageLength"]["seconds"]} seconds",
                )
        except (
            ConnectionError,
            JSONDecodeError,
            ContentTypeError,
            KeyError,
        ):
            return None
=======
    async def get_queue_length(self: Server) -> int:
        """Get the number of games."""
        try:
            if self.last_queue_length_time > time() - 60:
                return self.last_queue_length

            async with self.http_session.get("games/queue/length") as response:
                data: dict[str, int] = loads((await response.content.read()).decode())
                if not response.ok:
                    return 0
            self.last_queue_length = data["queueLength"]
            self.last_queue_length_time = round(time())
            return self.last_queue_length
        except (
            ConnectionError,
            JSONDecodeError,
            KeyError,
        ):
            return 0
>>>>>>> 642dba2e


class ServerManager:
    """Manage multiple servers and their functionality."""

    def __init__(self: ServerManager, client: Client, servers: list[Server]) -> None:
        """Manage multiple servers and their functionality.

        Args:
        ----
        client (Client): The bot client
        servers (list[Server]): A list of server objects to manage
        bot_server (Application): The web server hc-tcg servers send requests to
        scheduler (AsyncIOScheduler): Sheduler for repeating tasks
        universe (dict): Dictionary that converts card ids to Card objects
        """
        self._discord_links = {server.guild_id: server for server in servers}

        self.client = client
        self.servers = servers

    def get_server(self: ServerManager, guild_id: Snowflake | None) -> Server:
        """Get a server by its discord guild id.

        Args:
        ----
        guild_id (str): The guild id of the discord server
        """
        return (
            self._discord_links[str(guild_id)]
            if guild_id in self._discord_links.keys()
            else self.servers[0]
        )

    async def close_all_sessions(self: ServerManager) -> None:
        """Close all server ClientSessions."""
        for server in self.servers:
            await server.http_session.close()

    async def reload_all_generators(self: ServerManager) -> None:
        """Close all server DataGenerators."""
        for server in self.servers:
            server.create_session()
            await server.data_generator.reload_all()<|MERGE_RESOLUTION|>--- conflicted
+++ resolved
@@ -1,360 +1,360 @@
-"""Handles interactions and linking discord and hc-tcg servers."""
-
-from __future__ import annotations
-
-from datetime import datetime as dt
-from datetime import timezone
-from json import JSONDecodeError, loads
-from time import time
-from typing import Any
-
-from aiohttp import ClientSession, ContentTypeError
-from interactions import Client, Embed, Member, Snowflake
-from PIL import Image
-
-from bot.util.datagen import DataGenerator
-
-
-class GamePlayer:
-    """A representation of a player in a game."""
-
-    def __init__(self: GamePlayer, data: dict[str, Any]) -> None:
-        """Represent a player in a game.
-
-        Args:
-        ----
-        data (dict): Player information
-        """
-        self.id: str = data["playerId"]
-        self.name: str = data["censoredPlayerName"]
-        self.minecraft_name: str = data["minecraftName"]
-        self.lives: int = data["lives"]
-
-        self.deck: list[str] = data["deck"]
-
-
-class Game:
-    """Store data about a game."""
-
-    def __init__(self: Game, data: dict[str, Any]) -> None:
-        """Store data about a game.
-
-        Args:
-        ----
-        data (dict): The game data dict
-        """
-        self.players: list[GamePlayer] = [GamePlayer(player) for player in data["players"]]
-        self.player_names = [player.name for player in self.players]
-        self.id = data["id"]
-        self.spectator_code: str | None = data["spectatorCode"]
-        self.created: dt = dt.fromtimestamp(data["createdTime"] / 1000, tz=timezone.utc)
-        self.spectators = data["viewers"] - len(self.players)
-
-        print(data["state"])
-
-
-class QueueGame:
-    """Information about a private queued game."""
-
-    def __init__(self: QueueGame, data: dict[str, Any]) -> None:
-        """Information about a private queued game.
-
-        Args:
-        ----
-        data (dict): The game data dict
-        """
-        self.joinCode: str = data["gameCode"]
-        self.spectatorCode: str = data["spectatorCode"]
-        self.secret: str = data["apiSecret"]
-        self.timeout: str = data["timeOutAt"] / 1000
-
-    def create_embed(self: QueueGame, *, spectators: bool = False) -> Embed:
-        """Create an embed with information about the game."""
-        e = (
-            Embed(
-                "Game",
-                f"Expires <t:{self.timeout:.0F}:T>",
-                timestamp=dt.now(tz=timezone.utc),
-            )
-            .add_field("Join code", self.joinCode, inline=True)
-            .set_footer("Bot by Tyrannicodin16")
-        )
-        if spectators:
-            e.add_field("Spectate code", self.spectatorCode, inline=True)
-        return e
-
-
-class Server:
-    """An interface between a discord and hc-tcg server."""
-
-    http_session: ClientSession
-    data_generator: DataGenerator
-
-    def __init__(
-        self: Server,
-        server_id: str,
-        server_url: str,
-        guild_id: str,
-        admins: list[str] | None = None,
-        tracked_forums: dict[str, list[str]] | None = None,
-    ) -> None:
-        """Create a Server object.
-
-        Args:
-        ----
-        server_id (str): Unique name for the server
-        server_url (str): The url of the hc-tcg server
-        server_key (str): The api key to send to the server
-        guild_id (str): The id of the discord server
-        guild_key (str): The api key sent from the server
-        admins (list[str]): List of users and/or roles that can use privileged
-        features, if blank allows all users to use privileged features
-        tracked_forums (list[str]): Dictionary with channel ids and tags to ignore
-        update_channel (str): The channel to get server updates from
-        """
-        if admins is None:
-            admins = []
-        if tracked_forums is None:
-            tracked_forums = {}
-
-        self.server_id: str = server_id
-        self.last_game_count: int = 0
-        self.last_game_count_time: int = 0
-<<<<<<< HEAD
-        self.type_data: dict[str, Image.Image] | None = None
-=======
-        self.last_queue_length: int = 0
-        self.last_queue_length_time: int = 0
->>>>>>> 642dba2e
-
-        self.server_url: str = server_url
-        self.guild_id: str = guild_id
-        self.admin_roles: list[str] = admins
-        self.tracked_forums: dict[str, list[str]] = tracked_forums
-
-    def create_session(self: Server) -> None:
-        """Create http session and data generator."""
-        self.http_session = ClientSession(self.server_url + "/api/")
-        self.data_generator = DataGenerator(self.http_session)
-
-    def authorize_user(self: Server, member: Member) -> bool:
-        """Check if a user is allowed to use privileged commands."""
-        if self.admin_roles is []:
-            return True
-        admin_user = str(member.id) in self.admin_roles
-        admin_role = any(str(role.id) in self.admin_roles for role in member.roles)
-
-        return admin_user or admin_role
-
-    async def get_deck(self: Server, code: str) -> dict | None:
-        """Get information about a deck from the server.
-
-        Args:
-        ----
-        code (str): The export code of the deck to retrieve
-        """
-        try:
-            async with self.http_session.get(f"deck/{code}") as response:
-                result = loads((await response.content.read()).decode())
-                if not response.ok:
-                    return None
-        except (TimeoutError, JSONDecodeError):
-            return None
-        return result
-
-    async def create_game(self: Server) -> QueueGame | None:
-        """Create a server game."""
-        try:
-            async with self.http_session.get("games/create") as response:
-                data: dict[str, str | int] = loads((await response.content.read()).decode())
-                if not response.ok:
-                    return None
-            return QueueGame(data)
-        except (
-            ConnectionError,
-            JSONDecodeError,
-            KeyError,
-        ):
-            return None
-
-    async def cancel_game(self: Server, game: QueueGame) -> bool:
-        """Cancel a queued game."""
-        try:
-            async with self.http_session.delete(
-                "games/cancel", json={"code": game.secret}
-            ) as response:
-                loads((await response.content.read()).decode())
-            return response.status == 200
-        except (
-            ConnectionError,
-            JSONDecodeError,
-            KeyError,
-        ):
-            return False
-
-    async def get_game_count(self: Server) -> int:
-        """Get the number of games."""
-        try:
-            if self.last_game_count_time > time() - 60:
-                return self.last_game_count
-
-            async with self.http_session.get("games/count") as response:
-                data: dict[str, int] = loads((await response.content.read()).decode())
-                if not response.ok:
-                    return 0
-            self.last_game_count = data["games"]
-            self.last_game_count_time = round(time())
-            return self.last_game_count
-        except (
-            ConnectionError,
-            JSONDecodeError,
-            KeyError,
-        ):
-            return 0
-
-<<<<<<< HEAD
-    async def get_player_stats(self: Server, uuid: str) -> dict[str, int] | None:
-        """Get a player's win stats from the server.
-
-        Args:
-        ----
-        uuid (str): The player's uuid
-        """
-        try:
-            async with self.http_session.get("stats", params={"uuid": uuid}) as response:
-                if not response.ok:
-                    return None
-                return await response.json()
-        except (
-            ConnectionError,
-            JSONDecodeError,
-            ContentTypeError,
-            KeyError,
-        ):
-            return None
-
-    async def get_type_distribution_stats(self: Server) -> list[dict[str, float | str]] | None:
-        """Get a player's win stats from the server.
-
-        Args:
-        ----
-        uuid (str): The player's uuid
-        """
-        try:
-            async with self.http_session.get("stats/type-distribution") as response:
-                if not response.ok:
-                    return None
-                return await response.json()
-        except (
-            ConnectionError,
-            JSONDecodeError,
-            ContentTypeError,
-            KeyError,
-        ):
-            return None
-
-    async def get_type_icons(self: Server) -> dict[str, Image.Image] | None:
-        """Get a dictionary of type icons."""
-        if self.type_data is not None:
-            return self.type_data
-        try:
-            async with self.http_session.get("types") as response:
-                if not response.ok:
-                    return None
-                data: list[dict[str, str]] = await response.json()
-        except (
-            ConnectionError,
-            JSONDecodeError,
-            ContentTypeError,
-            KeyError,
-        ):
-            return None
-        self.type_data = {
-            hermit_type["type"]: await self.data_generator.get_image(hermit_type["icon"])
-            for hermit_type in data
-        }
-        return self.type_data
-
-    async def get_game_stats(self: Server) -> tuple[int, str] | None:
-        """Get number of games and average length."""
-        try:
-            async with self.http_session.get("stats/games") as response:
-                if not response.ok:
-                    return None
-                data = await response.json()
-                return (
-                    data["amount"],
-                    f"{data["averageLength"]["minutes"]} minutes, {data["averageLength"]["seconds"]} seconds",
-                )
-        except (
-            ConnectionError,
-            JSONDecodeError,
-            ContentTypeError,
-            KeyError,
-        ):
-            return None
-=======
-    async def get_queue_length(self: Server) -> int:
-        """Get the number of games."""
-        try:
-            if self.last_queue_length_time > time() - 60:
-                return self.last_queue_length
-
-            async with self.http_session.get("games/queue/length") as response:
-                data: dict[str, int] = loads((await response.content.read()).decode())
-                if not response.ok:
-                    return 0
-            self.last_queue_length = data["queueLength"]
-            self.last_queue_length_time = round(time())
-            return self.last_queue_length
-        except (
-            ConnectionError,
-            JSONDecodeError,
-            KeyError,
-        ):
-            return 0
->>>>>>> 642dba2e
-
-
-class ServerManager:
-    """Manage multiple servers and their functionality."""
-
-    def __init__(self: ServerManager, client: Client, servers: list[Server]) -> None:
-        """Manage multiple servers and their functionality.
-
-        Args:
-        ----
-        client (Client): The bot client
-        servers (list[Server]): A list of server objects to manage
-        bot_server (Application): The web server hc-tcg servers send requests to
-        scheduler (AsyncIOScheduler): Sheduler for repeating tasks
-        universe (dict): Dictionary that converts card ids to Card objects
-        """
-        self._discord_links = {server.guild_id: server for server in servers}
-
-        self.client = client
-        self.servers = servers
-
-    def get_server(self: ServerManager, guild_id: Snowflake | None) -> Server:
-        """Get a server by its discord guild id.
-
-        Args:
-        ----
-        guild_id (str): The guild id of the discord server
-        """
-        return (
-            self._discord_links[str(guild_id)]
-            if guild_id in self._discord_links.keys()
-            else self.servers[0]
-        )
-
-    async def close_all_sessions(self: ServerManager) -> None:
-        """Close all server ClientSessions."""
-        for server in self.servers:
-            await server.http_session.close()
-
-    async def reload_all_generators(self: ServerManager) -> None:
-        """Close all server DataGenerators."""
-        for server in self.servers:
-            server.create_session()
-            await server.data_generator.reload_all()+"""Handles interactions and linking discord and hc-tcg servers."""
+
+from __future__ import annotations
+
+from datetime import datetime as dt
+from datetime import timezone
+from json import JSONDecodeError, loads
+from time import time
+from typing import Any
+
+from aiohttp import ClientSession, ContentTypeError
+from interactions import Client, Embed, Member, Snowflake
+from PIL import Image
+
+from bot.util.datagen import DataGenerator
+
+
+class GamePlayer:
+    """A representation of a player in a game."""
+
+    def __init__(self: GamePlayer, data: dict[str, Any]) -> None:
+        """Represent a player in a game.
+
+        Args:
+        ----
+        data (dict): Player information
+        """
+        self.id: str = data["playerId"]
+        self.name: str = data["censoredPlayerName"]
+        self.minecraft_name: str = data["minecraftName"]
+        self.lives: int = data["lives"]
+
+        self.deck: list[str] = data["deck"]
+
+
+class Game:
+    """Store data about a game."""
+
+    def __init__(self: Game, data: dict[str, Any]) -> None:
+        """Store data about a game.
+
+        Args:
+        ----
+        data (dict): The game data dict
+        """
+        self.players: list[GamePlayer] = [GamePlayer(player) for player in data["players"]]
+        self.player_names = [player.name for player in self.players]
+        self.id = data["id"]
+        self.spectator_code: str | None = data["spectatorCode"]
+        self.created: dt = dt.fromtimestamp(data["createdTime"] / 1000, tz=timezone.utc)
+        self.spectators = data["viewers"] - len(self.players)
+
+        print(data["state"])
+
+
+class QueueGame:
+    """Information about a private queued game."""
+
+    def __init__(self: QueueGame, data: dict[str, Any]) -> None:
+        """Information about a private queued game.
+
+        Args:
+        ----
+        data (dict): The game data dict
+        """
+        self.joinCode: str = data["gameCode"]
+        self.spectatorCode: str = data["spectatorCode"]
+        self.secret: str = data["apiSecret"]
+        self.timeout: str = data["timeOutAt"] / 1000
+
+    def create_embed(self: QueueGame, *, spectators: bool = False) -> Embed:
+        """Create an embed with information about the game."""
+        e = (
+            Embed(
+                "Game",
+                f"Expires <t:{self.timeout:.0F}:T>",
+                timestamp=dt.now(tz=timezone.utc),
+            )
+            .add_field("Join code", self.joinCode, inline=True)
+            .set_footer("Bot by Tyrannicodin16")
+        )
+        if spectators:
+            e.add_field("Spectate code", self.spectatorCode, inline=True)
+        return e
+
+
+class Server:
+    """An interface between a discord and hc-tcg server."""
+
+    http_session: ClientSession
+    data_generator: DataGenerator
+
+    def __init__(
+        self: Server,
+        server_id: str,
+        server_url: str,
+        guild_id: str,
+        admins: list[str] | None = None,
+        tracked_forums: dict[str, list[str]] | None = None,
+    ) -> None:
+        """Create a Server object.
+
+        Args:
+        ----
+        server_id (str): Unique name for the server
+        server_url (str): The url of the hc-tcg server
+        server_key (str): The api key to send to the server
+        guild_id (str): The id of the discord server
+        guild_key (str): The api key sent from the server
+        admins (list[str]): List of users and/or roles that can use privileged
+        features, if blank allows all users to use privileged features
+        tracked_forums (list[str]): Dictionary with channel ids and tags to ignore
+        update_channel (str): The channel to get server updates from
+        """
+        if admins is None:
+            admins = []
+        if tracked_forums is None:
+            tracked_forums = {}
+
+        self.server_id: str = server_id
+
+        self.last_game_count: int = 0
+        self.last_game_count_time: int = 0
+        self.last_queue_length: int = 0
+        self.last_queue_length_time: int = 0
+
+        self.type_data: dict[str, Image.Image] | None = None
+
+        self.server_url: str = server_url
+        self.guild_id: str = guild_id
+        self.admin_roles: list[str] = admins
+        self.tracked_forums: dict[str, list[str]] = tracked_forums
+
+    def create_session(self: Server) -> None:
+        """Create http session and data generator."""
+        self.http_session = ClientSession(self.server_url + "/api/")
+        self.data_generator = DataGenerator(self.http_session)
+
+    def authorize_user(self: Server, member: Member) -> bool:
+        """Check if a user is allowed to use privileged commands."""
+        if self.admin_roles is []:
+            return True
+        admin_user = str(member.id) in self.admin_roles
+        admin_role = any(str(role.id) in self.admin_roles for role in member.roles)
+
+        return admin_user or admin_role
+
+    async def get_deck(self: Server, code: str) -> dict | None:
+        """Get information about a deck from the server.
+
+        Args:
+        ----
+        code (str): The export code of the deck to retrieve
+        """
+        try:
+            async with self.http_session.get(f"deck/{code}") as response:
+                result = loads((await response.content.read()).decode())
+                if not response.ok:
+                    return None
+        except (TimeoutError, JSONDecodeError):
+            return None
+        return result
+
+    async def create_game(self: Server) -> QueueGame | None:
+        """Create a server game."""
+        try:
+            async with self.http_session.get("games/create") as response:
+                data: dict[str, str | int] = loads((await response.content.read()).decode())
+                if not response.ok:
+                    return None
+            return QueueGame(data)
+        except (
+            ConnectionError,
+            JSONDecodeError,
+            KeyError,
+        ):
+            return None
+
+    async def cancel_game(self: Server, game: QueueGame) -> bool:
+        """Cancel a queued game."""
+        try:
+            async with self.http_session.delete(
+                "games/cancel", json={"code": game.secret}
+            ) as response:
+                loads((await response.content.read()).decode())
+            return response.status == 200
+        except (
+            ConnectionError,
+            JSONDecodeError,
+            KeyError,
+        ):
+            return False
+
+    async def get_game_count(self: Server) -> int:
+        """Get the number of games."""
+        try:
+            if self.last_game_count_time > time() - 60:
+                return self.last_game_count
+
+            async with self.http_session.get("games/count") as response:
+                data: dict[str, int] = loads((await response.content.read()).decode())
+                if not response.ok:
+                    return 0
+            self.last_game_count = data["games"]
+            self.last_game_count_time = round(time())
+            return self.last_game_count
+        except (
+            ConnectionError,
+            JSONDecodeError,
+            KeyError,
+        ):
+            return 0
+
+    async def get_queue_length(self: Server) -> int:
+        """Get the number of games."""
+        try:
+            if self.last_queue_length_time > time() - 60:
+                return self.last_queue_length
+
+            async with self.http_session.get("games/queue/length") as response:
+                data: dict[str, int] = loads((await response.content.read()).decode())
+                if not response.ok:
+                    return 0
+            self.last_queue_length = data["queueLength"]
+            self.last_queue_length_time = round(time())
+            return self.last_queue_length
+        except (
+            ConnectionError,
+            JSONDecodeError,
+            KeyError,
+        ):
+            return 0
+
+    async def get_player_stats(self: Server, uuid: str) -> dict[str, int] | None:
+        """Get a player's win stats from the server.
+
+        Args:
+        ----
+        uuid (str): The player's uuid
+        """
+        try:
+            async with self.http_session.get("stats", params={"uuid": uuid}) as response:
+                if not response.ok:
+                    return None
+                return await response.json()
+        except (
+            ConnectionError,
+            JSONDecodeError,
+            ContentTypeError,
+            KeyError,
+        ):
+            return None
+
+    async def get_type_distribution_stats(self: Server) -> list[dict[str, float | str]] | None:
+        """Get a player's win stats from the server.
+
+        Args:
+        ----
+        uuid (str): The player's uuid
+        """
+        try:
+            async with self.http_session.get("stats/type-distribution") as response:
+                if not response.ok:
+                    return None
+                return await response.json()
+        except (
+            ConnectionError,
+            JSONDecodeError,
+            ContentTypeError,
+            KeyError,
+        ):
+            return None
+
+    async def get_type_icons(self: Server) -> dict[str, Image.Image] | None:
+        """Get a dictionary of type icons."""
+        if self.type_data is not None:
+            return self.type_data
+        try:
+            async with self.http_session.get("types") as response:
+                if not response.ok:
+                    return None
+                data: list[dict[str, str]] = await response.json()
+        except (
+            ConnectionError,
+            JSONDecodeError,
+            ContentTypeError,
+            KeyError,
+        ):
+            return None
+        self.type_data = {
+            hermit_type["type"]: await self.data_generator.get_image(hermit_type["icon"])
+            for hermit_type in data
+        }
+        return self.type_data
+
+    async def get_game_stats(self: Server) -> tuple[int, str] | None:
+        """Get number of games and average length."""
+        try:
+            async with self.http_session.get("stats/games") as response:
+                if not response.ok:
+                    return None
+                data = await response.json()
+                return (
+                    data["amount"],
+                    (
+                        str(data["averageLength"]["minutes"])
+                        + f" minutes, {data["averageLength"]["seconds"]} seconds"
+                    ),
+                )
+        except (
+            ConnectionError,
+            JSONDecodeError,
+            ContentTypeError,
+            KeyError,
+        ):
+            return None
+
+
+class ServerManager:
+    """Manage multiple servers and their functionality."""
+
+    def __init__(self: ServerManager, client: Client, servers: list[Server]) -> None:
+        """Manage multiple servers and their functionality.
+
+        Args:
+        ----
+        client (Client): The bot client
+        servers (list[Server]): A list of server objects to manage
+        bot_server (Application): The web server hc-tcg servers send requests to
+        scheduler (AsyncIOScheduler): Sheduler for repeating tasks
+        universe (dict): Dictionary that converts card ids to Card objects
+        """
+        self._discord_links = {server.guild_id: server for server in servers}
+
+        self.client = client
+        self.servers = servers
+
+    def get_server(self: ServerManager, guild_id: Snowflake | None) -> Server:
+        """Get a server by its discord guild id.
+
+        Args:
+        ----
+        guild_id (str): The guild id of the discord server
+        """
+        return (
+            self._discord_links[str(guild_id)]
+            if guild_id in self._discord_links.keys()
+            else self.servers[0]
+        )
+
+    async def close_all_sessions(self: ServerManager) -> None:
+        """Close all server ClientSessions."""
+        for server in self.servers:
+            await server.http_session.close()
+
+    async def reload_all_generators(self: ServerManager) -> None:
+        """Close all server DataGenerators."""
+        for server in self.servers:
+            server.create_session()
+            await server.data_generator.reload_all()