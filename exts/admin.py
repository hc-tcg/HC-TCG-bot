--- conflicted
+++ resolved
@@ -347,16 +347,10 @@
     @admin.subcommand()
     @slash_option("player1", "The first player to message", OptionType.USER)
     @slash_option("player2", "The second player to message", OptionType.USER)
-<<<<<<< HEAD
-    async def creategame(
-        self, ctx: SlashContext, player1: User = None, player2: User = None
-    ):
+    async def creategame(self, ctx: SlashContext, player1: User = None, player2: User = None):
         if not validate_user(ctx.author, ctx.guild, self.permissions):
             await ctx.send("You can't do that!", ephemeral=True)
             return
-=======
-    async def creategame(self, ctx: SlashContext, player1: User = None, player2: User = None):
->>>>>>> 20a59fde
         if not str(ctx.guild_id) in self.servers.keys():
             await ctx.send("Couldn't find a site for your server!", ephemeral=True)
             return
